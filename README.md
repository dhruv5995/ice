# Interactive Composition Explorer 🧊

ICE is a Python library and trace visualizer for language model programs.

## Screenshot

<p align="center">
  <img alt="ice-screenshot" src="https://user-images.githubusercontent.com/382515/192681645-6ed87072-2dc6-4982-92d1-8de209bc3ef6.png" />
  Execution trace visualized in ICE
</p>

## Features

- Run language model recipes in different modes: humans, human+LM, LM
- [Inspect the execution traces in your browser for debugging](https://github.com/oughtinc/ice/wiki/ICE-UI-guide)
- Define and use new language model agents, e.g. chain-of-thought agents
- Run recipes quickly by parallelizing language model calls
- Reuse component recipes such as question-answering, ranking, and verification

## ICE is pre-1.0

:warning: **The ICE API may change at any point.** The ICE interface is being actively developed and we may change the API at any point, including removing functionality, renaming methods, splitting ICE into multiple projects, and other similarly disruptive changes. Use at your own risk.

## Requirements

ICE requires Python 3.10. If you only have newer or older version(s) of Python installed, we recommend using [pyenv](https://github.com/pyenv/pyenv) to install Python 3.10 and manage multiple Python versions.

If you use Windows, you'll need to run ICE inside of [WSL](https://learn.microsoft.com/en-us/windows/wsl/install).

## Getting started

1. As part of general good Python practice, consider first creating and activating a [virtual environment](https://docs.python.org/3/library/venv.html) to avoid installing ICE 'globally'. For example:

   ```shell
   python3.10 -m venv venv
   source venv/bin/activate
   ```

1. Install ICE:

   ```shell
   pip install ought-ice
   ```

1. Set required secrets in `~/.ought-ice/.env`. See [`.env.example`](https://github.com/oughtinc/ice/blob/main/.env.example) for the format.

1. To learn more, go through [the Primer](https://primer.ought.org/).

## Developing ICE

1. If you want to make changes to ICE itself, clone the repository, then install it in editable mode:

   ```shell
   python3.10 -m venv venv
   source venv/bin/activate
   pip install --upgrade pip
   pip install -e '.[dev]' --config-settings editable_mode=compat
   pre-commit install
   npm --prefix ui ci
   npm --prefix ui run dev
   ```

<<<<<<< HEAD
2. If you're working on the backend, you might find it helpful to remove the cache of language model calls:

   ```shell
   rm -r ~/.ought-ice/cache
   ```
=======
`pre-commit` complains if your code doesn't pass certain checks. It runs when you commit, and will possibly reject your commit and make you have to fix the problem(s) before you can commit again. (So you should probably use the same commit message you used the first time.)

Note that you don't technically _need_ to run `pre-commit install`, but _not_ doing so may cause your commits to fail CI. (Which can be noisy, including by generating commits that will e.g. fix formatting.)
>>>>>>> 9c220ba2

## Terminology

- **Recipes** are decompositions of a task into subtasks.

  The meaning of a recipe is: If a human executed these steps and did a good job at each workspace in isolation, the overall answer would be good. This decomposition may be informed by what we think ML can do at this point, but the recipe itself (as an abstraction) doesn’t know about specific agents.

- **Agents** perform atomic subtasks of predefined shapes, like completion, scoring, or classification.

  Agents don't know which recipe is calling them. Agents don’t maintain state between subtasks. Agents generally try to complete all subtasks they're asked to complete (however badly), but some will not have implementations for certain task types.

- The **mode** in which a recipe runs is a global setting that can affect every agent call. For instance, whether to use humans or agents. Recipes can also run with certain `RecipeSettings`, which can map a task type to a specific `agent_name`, which can modify which agent is used for that specific type of task.

## Additional resources

1. [Join the ICE Slack channel](https://join.slack.com/t/ice-1mh7029/shared_invite/zt-1h8118i28-tPDSulG8C~4dr5ZdAky1gg) to collaborate with other people composing language model tasks. You can also use it to ask questions about using ICE.

2. [Watch the recording of Ought's Lab Meeting](https://www.youtube.com/watch?v=cZqq4muY5_w) to understand the high-level goals for ICE, how it interacts with Ought's other work, and how it contributes to alignment research.

3. [Read the ICE announcement post](https://ought.org/updates/2022-10-06-ice-primer) for another introduction.

## Contributions

ICE is an [open-source](https://github.com/oughtinc/ice/blob/main/LICENSE.md) project by [Ought](https://ought.org/). We're an applied ML lab building the AI research assistant [Elicit](https://elicit.org/).

We welcome community contributions:

- If you're a developer, you can dive into the codebase and help us fix bugs, improve code quality and performance, or add new features.
- If you're a language model researcher, you can help us add new agents or improve existing ones, and refine or create new recipes and recipe components.

For larger contributions, make an issue for discussion before submitting a PR.

And for even larger contributions, join us - [we're hiring](https://ought.org/careers)!

## How to cite

If you use ICE, please cite:

> [Iterated Decomposition: Improving Science Q&A by Supervising Reasoning Processes](https://arxiv.org/abs/2301.01751). Justin Reppert, Ben Rachbach, Charlie George, Luke Stebbing Jungwon Byun, Maggie Appleton, Andreas Stuhlmüller (2023). Ought Technical Report. arXiv:2301.01751 [cs.CL]

Bibtex:

```bibtex
@article{reppert2023iterated,
  author = {Justin Reppert and Ben Rachbach and Charlie George and Luke Stebbing and Jungwon Byun and Maggie Appleton and Andreas Stuhlm\"{u}ller},
  archivePrefix = {arXiv},
  eprint = {2301.01751},
  primaryClass = {cs.CL},
  title = {Iterated Decomposition: Improving Science Q&A by Supervising Reasoning Processes},
  year = 2023,
  keywords = {language models, decomposition, workflow, debugging},
  url = {https://arxiv.org/abs/2301.01751}
}
```<|MERGE_RESOLUTION|>--- conflicted
+++ resolved
@@ -60,17 +60,15 @@
    npm --prefix ui run dev
    ```
 
-<<<<<<< HEAD
 2. If you're working on the backend, you might find it helpful to remove the cache of language model calls:
 
    ```shell
    rm -r ~/.ought-ice/cache
    ```
-=======
-`pre-commit` complains if your code doesn't pass certain checks. It runs when you commit, and will possibly reject your commit and make you have to fix the problem(s) before you can commit again. (So you should probably use the same commit message you used the first time.)
+
+3. `pre-commit` complains if your code doesn't pass certain checks. It runs when you commit, and will possibly reject your commit and make you have to fix the problem(s) before you can commit again. (So you should probably use the same commit message you used the first time.)
 
 Note that you don't technically _need_ to run `pre-commit install`, but _not_ doing so may cause your commits to fail CI. (Which can be noisy, including by generating commits that will e.g. fix formatting.)
->>>>>>> 9c220ba2
 
 ## Terminology
 
