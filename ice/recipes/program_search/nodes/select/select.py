import random

from collections.abc import Mapping
from collections.abc import Sequence
from itertools import cycle
from typing import cast
from typing import Protocol

import numpy as np

from structlog.stdlib import get_logger
from typing_extensions import reveal_type

from ice.apis.openai import openai_complete
from ice.apis.openai import TooLongRequestError
from ice.paper import Paper
from ice.recipe import Recipe
from ice.recipe import recipe
from ice.recipes.best_completion import best_completion
from ice.recipes.consort_flow import baseline_elicit_answer
from ice.recipes.find_best_few_shot_prompt import best_few_shot
from ice.recipes.meta.eval_paper_qa.types import PaperQaGoldStandard
from ice.recipes.program_search.nodes.prune.prune import prune
from ice.recipes.program_search.nodes.select.dynamic import SelectionExample
from ice.recipes.program_search.nodes.select.prompts import get_selections
from ice.recipes.program_search.nodes.select.prompts import make_selection_prompt
from ice.recipes.program_search.nodes.select.prompts import render_selection_example
from ice.recipes.program_search.nodes.select.prompts import RenderableSelectionExample
from ice.recipes.program_search.utils.find_examples import matches
from ice.recipes.find_best_few_shot_prompt import best_few_shot
from ice.recipes.embeddings_classify import classify_documents
from ice.utils import reduce_async
from ice.utils import window_dropping

log = get_logger()


def to_paragraphs(paper: Paper) -> Sequence[str]:
    return [str(p) for p in paper.paragraphs]

# class Select(Protocol):
#     async def __call__(self, question: str, texts: list[str], examples: list[Example]) -> list[int]:
#         pass

random.seed(314)


def last_token_logprob(openai_response: dict) -> float:
    return openai_response["choices"][0]["logprobs"]["token_logprobs"][-1]


def last_token_top_logprobs(openai_response: dict) -> dict[str, float]:
    return openai_response["choices"][0]["logprobs"]["top_logprobs"][-1]


def logprobs_greater_than_none(
    selections: Mapping[int, float], none_logprob: float, texts: Sequence[str]
) -> Sequence[str]:
    return [text for idx, text in enumerate(texts) if selections[idx] > none_logprob]


async def select(
    question: str,
    texts: Sequence[str],
    existing: Sequence[str],
    examples: list[RenderableSelectionExample] | None = None,
) -> Sequence[str]:
    """Select additional texts by comparing logprobs of indices considered by the model.

    Args:
        question (str): The question to select texts for.
        texts (Sequence[str]): Texts to consider for selection.
        existing (Sequence[str]): Already-selected texts

    Returns:
        Sequence[str]: Newly selected texts (subset of texts)
    """
    if len(texts) > 5:
        log.warning(
            "The OpenAI API only returns the top 5 logprobs, so passing more than 5 candidates means that not all can be fully considered.",
            num_candidates=len(texts),
        )
    prompt = make_selection_prompt(
        question=question,
        existing=existing,
        texts=[t for t in texts if t],
        examples=examples,
    )
    try:
        response = await openai_complete(
            prompt=prompt, max_tokens=0, logprobs=100, echo=True
        )
    except TooLongRequestError:
        if examples and len(examples) >= 2:
            return await select(question, texts, existing, examples[:-1])
        else:
            raise
    choice_logprobs = get_selections(last_token_top_logprobs(response), len(texts))
    return logprobs_greater_than_none(
        choice_logprobs, last_token_logprob(response), texts
    )


async def maybe_binary_prune(question: str, existing: list[str], max_to_keep=8):
    try:
        return await prune(question, existing, max_to_keep=8)
    except TooLongRequestError:
        mid = len(existing) // 2
        h1 = await maybe_binary_prune(question, existing[:mid], max_to_keep=max_to_keep)
        h2 = await maybe_binary_prune(question, existing[mid:], max_to_keep=max_to_keep)
        return await maybe_binary_prune(question, h1 + h2, max_to_keep=max_to_keep)


async def select_reduce(
    question: str,
    texts: Sequence[Sequence[str]],
    do_prune: bool = False,
    examples: list[RenderableSelectionExample] | None = None,
) -> Sequence[str]:
    """Select texts that answer the question by reducing over `select`

    Args:
        question (str): The question to select texts for.
        texts (Sequence[Sequence[str]]): Texts to consider for selection, split into groups to consider at each step.

    Returns:
        Sequence[str]: Selected texts.
    """

    async def select_some(existing: list[str], new_texts: Sequence[str]):
        try:
            new_selections = await select(question, new_texts, existing, examples)
        except TooLongRequestError:
            if do_prune:
                existing = await maybe_binary_prune(
                    question, existing, max_to_keep=8
                )  # TODO: Be smarter about the limit here
                return await select_some(existing, new_texts)
            else:
                log.warning("Skipping because prompt full")
            return existing
        return existing + list(new_selections)

    return await reduce_async(select_some, texts, cast(list[str], []))


async def windowed_select(
    question: str,
    texts: Sequence[str],
    n: int,
    step: int,
    examples: list[RenderableSelectionExample] | None = None,
) -> Sequence[bool]:
    """Select texts that answer the question via

    Args:
        question (str): The question to select texts for.
        texts (Sequence[str]): Texts to consider for selection.
        n (int): Number of texts to consider at each step.
        step (int): Overlap between windows. (if n == step, partition the document; if step < n, window with step size).

    Returns:
        Sequence[str]: Selected texts.
    """
    windowed_texts = window_dropping(texts, n, step)
    selections = set(
        await select_reduce(question, windowed_texts, do_prune=True, examples=examples)
    )
    return [t in selections for t in texts]


async def windowed_select_using_elicit_prompt(  # Best recall [use this]
    question: str,
    texts: Sequence[str],
<<<<<<< HEAD
    examples: list[RenderableSelectionExample] | None = None,
    perplexity_threshold: float = 14.0,
) -> Sequence[str]:
    """Select texts that answer the question via

    Args:
        question (str): The question to select texts for.
        texts (Sequence[str]): Texts to consider for selection.
        n (int): Number of texts to consider at each step.
        step (int): Overlap between windows. (if n == step, partition the document; if step < n, window with step size).

    Returns:
        Sequence[str]: Selected texts.
=======
) -> Sequence[tuple[str, float]]:
    """Select texts that answer the question via perplexity of the "not mentioned"
    response to an elicit-like question-answering prompt
>>>>>>> 295248f5
    """

    prompts = [
        baseline_elicit_answer._excerpt_prompt(
            qa_question=question,
            excerpt=text,
            answer_prefix=None,
        )
        for text in texts
    ]

    completion = " " + baseline_elicit_answer.NA_PHRASE

    prompt_perplexities = await best_completion(
        prompts=prompts,
        completion=completion,
    )

<<<<<<< HEAD
    return [
        t for t, p in zip(texts, prompt_perplexities) if p[1] > perplexity_threshold
    ]
    # Lower perplexity means more likely to be "not mentioned in excerpt"

=======
    return [(t, p[1]) for t, p in zip(texts, prompt_perplexities)]
    # Lower perplexity means more likely to be "not mentioned in excerpt"


def filter_by_perplexity_threshold(
    results: Sequence[tuple[str, float]], threshold: float = 3.0
):
    return [r for r in results if r[1] > threshold]

def remove_lowest_perplexity(results: Sequence[tuple[str, float]]):
    drop = min(range(len(results)), key=lambda idx: results[idx][1])
    return list(results[0:drop]) + list(results[drop + 1 :])


def to_paragraphs(paper: Paper) -> Sequence[str]:
    return [str(p) for p in paper.paragraphs]


>>>>>>> 295248f5
def _create_example_prompt(
    example: PaperQaGoldStandard,
    positive: bool,
):
    paragraphs = to_paragraphs(example.paper)
    relevant_paragraphs = example.gold_support
    irrelevant_paragraphs = [p for p in paragraphs if not p in relevant_paragraphs]
    relevant_paragraph, irrelevant_paragraph = random.choice(
        relevant_paragraphs
    ), random.choice(irrelevant_paragraphs)
    prompt = baseline_elicit_answer._excerpt_prompt(
        qa_question=example.question,
        excerpt=relevant_paragraph if positive else irrelevant_paragraph,
        answer_prefix=None,
    )
    completion = (
        example.gold_answer
        if isinstance(example.gold_answer, str)
        else example.gold_answer[0]
    )

    completion = completion.strip() if positive else baseline_elicit_answer.NA_PHRASE

    return prompt + " " + completion


def _create_example_prompts(
    example: PaperQaGoldStandard,
) -> Sequence[str]:
    paragraphs = to_paragraphs(example.paper)
    relevant_paragraphs = example.gold_support
    prompts = [
        baseline_elicit_answer._excerpt_prompt(
            qa_question=example.question,
            excerpt=paragraph,
            answer_prefix=None,
        )
        for paragraph in paragraphs
    ]
    completions = [
        example.gold_answer
        if isinstance(example.gold_answer, str)
        else example.gold_answer[0]
        if paragraph in relevant_paragraphs
        else baseline_elicit_answer.NA_PHRASE
        for paragraph in paragraphs
    ]
    completions = [" " + c.strip() for c in completions]

    return prompts, completions

<<<<<<< HEAD
def _get_relevant_paragraphs(
    example: PaperQaGoldStandard,
) -> Sequence[str]:
    paragraphs = to_paragraphs(example.paper)
    relevant_paragraphs = example.gold_support
    irrelevant_paragraphs = [p for p in paragraphs if not p in relevant_paragraphs]
    return relevant_paragraphs, irrelevant_paragraphs


async def windowed_select_using_elicit_prompt_few_shot(
=======

async def select_using_elicit_prompt_few_shot(
>>>>>>> 295248f5
    question: str,
    texts: Sequence[str],
    examples: list[RenderableSelectionExample] | None = None,
    perplexity_threshold: float = 3.0,
) -> Sequence[str]:

    random.shuffle(examples)

    prompts = sum([_create_example_prompts(e)[0] for e in examples], [])
    completions = sum([_create_example_prompts(e)[1] for e in examples], [])

    few_shot_prompts = await best_few_shot(
        examples_prompts=prompts,
        examples_completions=completions,
        n_shots=2,
        split_string="\n\n",
        prefix="Examples:\n\n",
        max_permutations=6,
        max_test_size=1,
    )

    few_shot_prompt = min(few_shot_prompts, key=lambda p: p[1])[0]

    # gold_support

    """Select texts that answer the question via

    Args:
        question (str): The question to select texts for.
        texts (Sequence[str]): Texts to consider for selection.
        n (int): Number of texts to consider at each step.
        step (int): Overlap between windows. (if n == step, partition the document; if step < n, window with step size).

    Returns:
        Sequence[str]: Selected texts.
    """

    prompts = [
        few_shot_prompt
        + "\n\n"
        + baseline_elicit_answer._excerpt_prompt(
            qa_question=question,
            excerpt=text,
            answer_prefix=None,
        )
        for text in texts
    ]

    completion = " " + baseline_elicit_answer.NA_PHRASE

    prompt_perplexities = await best_completion(
        prompts=prompts,
        completion=completion,
    )

<<<<<<< HEAD
    return [t for t, p in zip(texts, prompt_perplexities) if p[1] > perplexity_threshold]

def _get_relevant_paragraphs(
    example: PaperQaGoldStandard,
) -> Sequence[str]:
    paragraphs = to_paragraphs(example.paper)
    relevant_paragraphs = example.gold_support
    return relevant_paragraphs
=======
    return [
        t for t, p in zip(texts, prompt_perplexities) if p[1] > perplexity_threshold
    ]
    # Lower perplexity means more likely to be "not mentioned in excerpt"


# Few-shot prompt
>>>>>>> 295248f5

def _get_irrelevant_paragraphs(
    example: PaperQaGoldStandard,
) -> Sequence[str]:
    paragraphs = to_paragraphs(example.paper)
    relevant_paragraphs = example.gold_support
    irrelevant_paragraphs = [p for p in paragraphs if not p in relevant_paragraphs]
    return irrelevant_paragraphs

def _preprocess_bert(
    text: str,
) -> str:
    return "[CLS] " + text.replace("\n", " ").replace(".", ". [SEP]")

def _preprocess_bert_list(
    text: Sequence[str],
) -> Sequence[str]:
    return [_preprocess_bert(t) for t in text]

async def windowed_select_using_scibert(
    question: str,
    texts: Sequence[str],
    examples: list[RenderableSelectionExample] | None = None,
) -> Sequence[str]:
    random.seed(42)
    relevant_examples = [e for e in examples if e.question == question]
    relevant_paragraphs = sum([_get_relevant_paragraphs(e) for e in relevant_examples], [])
    irrelevant_paragraphs = sum([_get_irrelevant_paragraphs(e) for e in relevant_examples], [])

    relevant_paragraphs = random.choices(
        relevant_paragraphs,
        k=50,
    )

    irrelevant_paragraphs = random.choices(
        irrelevant_paragraphs,
        k=50,
    ) 

    classifications = await classify_documents(
        documents=_preprocess_bert_list(texts),
        relevant_documents=_preprocess_bert_list(relevant_paragraphs),
        irrelevant_documents=_preprocess_bert_list(irrelevant_paragraphs),
        alpha=0.85,
    )

    return [t for t, c in zip(texts, classifications) if c]

<<<<<<< HEAD


# Few-shot prompt

SELECTION_PROMPT = """"""


def as_strings(selections: Sequence[bool], texts: Sequence[str]) -> Sequence[str]:
    return [t for t, s in zip(texts, selections) if s]
=======
def as_bool(selections: Sequence[str], texts: Sequence[str]) -> Sequence[bool]:
    selections_set = set(selections)
    return [t in selections_set for t in texts]
>>>>>>> 295248f5


# Meta-methods
# 1. autoregressive
# 2. tree
# 3. windowed

# Value functions
# Intrinsic (e.g., halter probability of answerable)
# Extrinsic (e.g., ROUGE-L of halter output with answer)


recipe.main(windowed_select)<|MERGE_RESOLUTION|>--- conflicted
+++ resolved
@@ -172,25 +172,9 @@
 async def windowed_select_using_elicit_prompt(  # Best recall [use this]
     question: str,
     texts: Sequence[str],
-<<<<<<< HEAD
-    examples: list[RenderableSelectionExample] | None = None,
-    perplexity_threshold: float = 14.0,
-) -> Sequence[str]:
-    """Select texts that answer the question via
-
-    Args:
-        question (str): The question to select texts for.
-        texts (Sequence[str]): Texts to consider for selection.
-        n (int): Number of texts to consider at each step.
-        step (int): Overlap between windows. (if n == step, partition the document; if step < n, window with step size).
-
-    Returns:
-        Sequence[str]: Selected texts.
-=======
 ) -> Sequence[tuple[str, float]]:
     """Select texts that answer the question via perplexity of the "not mentioned"
     response to an elicit-like question-answering prompt
->>>>>>> 295248f5
     """
 
     prompts = [
@@ -209,13 +193,6 @@
         completion=completion,
     )
 
-<<<<<<< HEAD
-    return [
-        t for t, p in zip(texts, prompt_perplexities) if p[1] > perplexity_threshold
-    ]
-    # Lower perplexity means more likely to be "not mentioned in excerpt"
-
-=======
     return [(t, p[1]) for t, p in zip(texts, prompt_perplexities)]
     # Lower perplexity means more likely to be "not mentioned in excerpt"
 
@@ -234,7 +211,6 @@
     return [str(p) for p in paper.paragraphs]
 
 
->>>>>>> 295248f5
 def _create_example_prompt(
     example: PaperQaGoldStandard,
     positive: bool,
@@ -286,21 +262,8 @@
 
     return prompts, completions
 
-<<<<<<< HEAD
-def _get_relevant_paragraphs(
-    example: PaperQaGoldStandard,
-) -> Sequence[str]:
-    paragraphs = to_paragraphs(example.paper)
-    relevant_paragraphs = example.gold_support
-    irrelevant_paragraphs = [p for p in paragraphs if not p in relevant_paragraphs]
-    return relevant_paragraphs, irrelevant_paragraphs
-
-
-async def windowed_select_using_elicit_prompt_few_shot(
-=======
 
 async def select_using_elicit_prompt_few_shot(
->>>>>>> 295248f5
     question: str,
     texts: Sequence[str],
     examples: list[RenderableSelectionExample] | None = None,
@@ -356,16 +319,6 @@
         completion=completion,
     )
 
-<<<<<<< HEAD
-    return [t for t, p in zip(texts, prompt_perplexities) if p[1] > perplexity_threshold]
-
-def _get_relevant_paragraphs(
-    example: PaperQaGoldStandard,
-) -> Sequence[str]:
-    paragraphs = to_paragraphs(example.paper)
-    relevant_paragraphs = example.gold_support
-    return relevant_paragraphs
-=======
     return [
         t for t, p in zip(texts, prompt_perplexities) if p[1] > perplexity_threshold
     ]
@@ -373,7 +326,6 @@
 
 
 # Few-shot prompt
->>>>>>> 295248f5
 
 def _get_irrelevant_paragraphs(
     example: PaperQaGoldStandard,
@@ -400,7 +352,7 @@
 ) -> Sequence[str]:
     random.seed(42)
     relevant_examples = [e for e in examples if e.question == question]
-    relevant_paragraphs = sum([_get_relevant_paragraphs(e) for e in relevant_examples], [])
+    relevant_paragraphs = sum([e.gold_support for e in relevant_examples], [])
     irrelevant_paragraphs = sum([_get_irrelevant_paragraphs(e) for e in relevant_examples], [])
 
     relevant_paragraphs = random.choices(
@@ -422,21 +374,9 @@
 
     return [t for t, c in zip(texts, classifications) if c]
 
-<<<<<<< HEAD
-
-
-# Few-shot prompt
-
-SELECTION_PROMPT = """"""
-
-
-def as_strings(selections: Sequence[bool], texts: Sequence[str]) -> Sequence[str]:
-    return [t for t, s in zip(texts, selections) if s]
-=======
 def as_bool(selections: Sequence[str], texts: Sequence[str]) -> Sequence[bool]:
     selections_set = set(selections)
     return [t in selections_set for t in texts]
->>>>>>> 295248f5
 
 
 # Meta-methods
