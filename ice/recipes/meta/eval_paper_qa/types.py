from collections.abc import Mapping
from collections.abc import Sequence
from dataclasses import dataclass
<<<<<<< HEAD
from typing import Protocol
=======
from typing import Generic
from typing import Protocol
from typing import TypeVar
>>>>>>> 295248f5

from ice.paper import Paper
from ice.recipes.meta.eval_text_classification import BinaryClassificationMetrics

<<<<<<< HEAD
=======
AnswerType_contra = TypeVar("AnswerType_contra", contravariant=True)

>>>>>>> 295248f5

@dataclass
class PaperQaGoldStandard(Generic[AnswerType_contra]):
    paper: Paper
    question: str
    gold_answer: AnswerType_contra
    gold_support: Sequence[str]


@dataclass
class PaperQaAnswer(Generic[AnswerType_contra]):
    answer: AnswerType_contra
    support_candidates: Sequence[str]
    support_labels: Sequence[bool]
    support_scores: Sequence[float] | None = None



@dataclass
class SequenceGenerationEvaluation(Generic[AnswerType_contra]):
    correct: bool
    detail: str
    metrics: BinaryClassificationMetrics
    gold_answer: AnswerType_contra
    generated_answer: AnswerType_contra
    support: Sequence[str]

    def as_dict(self):
        return dict(
            correct=self.correct,
            detail=self.detail,
            metrics=self.metrics.as_dict(),
            gold_answer=repr(self.gold_answer),
            generated_answer=repr(self.generated_answer),
            support=self.support,
        )


class PaperQaMethod(Protocol[AnswerType_contra]):
    async def __call__(
        self,
        __paper: Paper,
        __question: str,
        __gold_support: Sequence[str] | None = None,
    ) -> PaperQaAnswer[AnswerType_contra]:
        ...


class AnswerEvalMethod(Protocol[AnswerType_contra]):
    async def __call__(
        self,
        question: str,
        ground_truth: AnswerType_contra,
        prediction: AnswerType_contra,
    ) -> tuple[bool, str]:
        ...


class ClassificationEvalMethod(Protocol):
    async def __call__(
        self,
        candidates: Sequence[str],
        predictions: Sequence[bool],
        ground_truth: Sequence[str],
        scores: Sequence[float] | None = None,
    ) -> BinaryClassificationMetrics:
        ...<|MERGE_RESOLUTION|>--- conflicted
+++ resolved
@@ -1,22 +1,15 @@
 from collections.abc import Mapping
 from collections.abc import Sequence
 from dataclasses import dataclass
-<<<<<<< HEAD
-from typing import Protocol
-=======
 from typing import Generic
 from typing import Protocol
 from typing import TypeVar
->>>>>>> 295248f5
 
 from ice.paper import Paper
 from ice.recipes.meta.eval_text_classification import BinaryClassificationMetrics
 
-<<<<<<< HEAD
-=======
 AnswerType_contra = TypeVar("AnswerType_contra", contravariant=True)
 
->>>>>>> 295248f5
 
 @dataclass
 class PaperQaGoldStandard(Generic[AnswerType_contra]):
