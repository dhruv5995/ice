--- conflicted
+++ resolved
@@ -1,48 +1,3 @@
-<<<<<<< HEAD
-from collections.abc import Callable
-from collections.abc import Iterable
-from collections.abc import Mapping
-from collections.abc import Sequence
-from dataclasses import dataclass
-from functools import partial
-from typing import Any
-from typing import Protocol
-
-from ice.apis.openai import TooLongRequestError
-from ice.formatter.transform.value import numbered_list
-from ice.metrics.gold_standards import GoldStandard
-from ice.metrics.gold_standards import ModelType
-from ice.paper import Paper
-from ice.recipe import recipe
-from ice.recipes.meta.eval_paper_qa.quick_list import quick_list
-from ice.recipes.meta.eval_paper_qa.quick_question_driven_eval import quick_eval
-from ice.recipes.meta.eval_paper_qa.types import PaperQaAnswer
-from ice.recipes.meta.eval_paper_qa.types import PaperQaGoldStandard
-from ice.recipes.meta.eval_paper_qa.types import PaperQaMethod
-from ice.recipes.meta.eval_paper_qa.types import SequenceGenerationEvaluation
-from ice.recipes.meta.eval_paper_qa.utils import download_papers
-from ice.recipes.meta.eval_text_classification import BinaryClassificationMetrics
-from ice.recipes.meta.eval_text_classification import fuzzy_text_classification_metrics
-from ice.recipes.meta.matching.match import match
-from ice.recipes.primer.paper_qa import answer_for_paper
-from ice.recipes.primer.qa import answer
-from ice.recipes.program_search.nodes.answer.answer import Demonstration
-from ice.recipes.program_search.nodes.answer.answer import demonstration_answer
-from ice.recipes.program_search.nodes.answer.answer import (
-    demonstration_answer_with_reasoning,
-)
-from ice.recipes.program_search.nodes.select.select import (
-    windowed_select_using_elicit_prompt,
-    windowed_select_using_scibert,
-)
-from ice.recipes.program_search.utils.find_examples import identify_gs_str
-from ice.recipes.program_search.utils.find_examples import mark_gs
-from ice.trace import trace
-from ice.utils import map_async
-
-def to_paragraphs(paper: Paper) -> Sequence[str]:
-    return [str(p) for p in paper.paragraphs]
-=======
 import importlib
 import json
 
@@ -76,269 +31,14 @@
 
 yaml = YAML(typ="safe")
 log = get_logger()
->>>>>>> 295248f5
 
 
-<<<<<<< HEAD
-
-async def eval_text_classification(
-    candidates: Sequence[str], predictions: Sequence[bool], ground_truth: Sequence[str]
-) -> BinaryClassificationMetrics:
-    return await fuzzy_text_classification_metrics(
-        texts=candidates, predictions=predictions, ground_truth=ground_truth
-    )
-
-
-async def eval_sequence_gen_task(
-    ground_truth: Sequence[str],
-    predictions: Sequence[str],
-    support_candidates: Sequence[str],
-    support_labels: Sequence[bool],
-    ground_truth_support: Sequence[str],
-):
-    eval_detail: str
-    correct: bool
-    if len(ground_truth) < len(predictions):
-        eval_detail, correct = "Too many items", False
-    elif len(ground_truth) > len(predictions):
-        eval_detail, correct = "Too few items", False
-    elif len(ground_truth) == 1:
-        eval_detail, correct = "One item, assuming correct", True
-    else:
-        eval_detail, correct = await match(ground_truth, predictions)
-    classification_metrics = await eval_text_classification(
-        candidates=support_candidates,
-        predictions=support_labels,
-        ground_truth=ground_truth_support,
-    )
-    return SequenceGenerationEvaluation(
-        correct=correct,
-        detail=eval_detail,
-        metrics=classification_metrics,
-        gold_answer=ground_truth,
-        generated_answer=predictions,
-    )
-
-
-async def paper_qa_baseline(
-    paper: Paper, question, gold_support: Sequence[str] | None, enumerate_answer: bool
-) -> PaperQaAnswer:
-    gold_support  # unused TODO: does the method really need this?
-    answer: str | Sequence[str]
-    all_paras = [str(p).casefold().strip() for p in paper.paragraphs if str(p).strip()]
-    answer, predicted_paras = await answer_for_paper(paper, question, top_n=1)
-    predicted_paras = [p.casefold().strip() for p in predicted_paras]
-    if enumerate_answer:
-        answer = await quick_list(question, answer)
-    return PaperQaAnswer(
-        answer=answer,
-        support_candidates=all_paras,
-        support_labels=[p.casefold().strip() in predicted_paras for p in all_paras],
-    )
-
-
-async def cheating_qa_baseline(
-    paper: Paper,
-    question: str,
-    gold_support: Sequence[str] | None,
-    enumerate_answer: bool,
-):
-    relevant_str = "\n\n".join(gs for gs in gold_support) if gold_support else ""
-    if not relevant_str:
-        raise ValueError("Method requires gold support")
-    response = await answer(context=relevant_str, question=question)
-    if enumerate_answer:
-        response = await quick_list(question, response)
-    assert gold_support
-    return PaperQaAnswer(
-        answer=response,
-        support_candidates=gold_support,
-        support_labels=[True for _ in gold_support],
-    )
-
-async def search_qa_baseline(
-    paper: Paper,
-    question: str,
-    gold_support: Sequence[str] | None,
-    gold_support_func: Callable[[str], Sequence[PaperQaGoldStandard]],
-):
-    excerpts = to_paragraphs(paper)
-
-    other_gs = gold_support_func(paper.document_id)
-
-    examples = await map_async(
-        input_list=other_gs,
-        fn=partial(convert_demonstration_example, paper_division_func=to_paragraphs),
-    )
-
-    relevant_excerpts = await windowed_select_using_scibert(
-        question=question,
-        texts=excerpts,
-        examples=examples,
-    )
-    relevant_str = "\n\n".join(relevant_excerpts)
-    response = ""  # await answer(context=relevant_str, question=question)
-    assert gold_support
-    return PaperQaAnswer(
-        answer=response,
-        support_candidates=excerpts,
-        support_labels=[e in relevant_excerpts for e in excerpts],
-    )
-
-
-async def convert_demonstration_example(
-    example: PaperQaGoldStandard,
-    paper_division_func: Callable[[Paper], Sequence[str]],
-) -> PaperQaGoldStandard:
-    paper_parts = paper_division_func(example.paper)
-    return PaperQaGoldStandard(
-        paper=example.paper,
-        question=example.question,
-        gold_answer=example.gold_answer,
-        gold_support=(await identify_gs_str(paper_parts, example.gold_support)),
-    )
-
-
-async def few_shot_qa_with_support(
-    paper: Paper,
-    question: str,
-    support_labels: Sequence[bool],
-    support_candidates: Sequence[str],
-    enumerate_answer: bool,
-    gold_support_func: Callable[[str], Sequence[PaperQaGoldStandard]],
-    paper_division_func: Callable[[Paper], Sequence[str]] | None = None,
-    reasoning: bool = False,
-):
-    demonstration_examples = gold_support_func(paper.document_id)
-    if paper_division_func:
-        demonstration_examples = await map_async(
-            demonstration_examples,
-            partial(
-                convert_demonstration_example,
-                paper_division_func=paper_division_func,
-            ),
-        )
-    demonstration_examples = [ex for ex in demonstration_examples if ex.gold_support][
-        :3
-    ]
-
-    demonstrations = [
-        Demonstration(
-            question=g.question,
-            texts=g.gold_support,
-            answer=g.gold_answer
-            if isinstance(g.gold_answer, str)
-            else numbered_list(g.gold_answer).transform(),
-        )
-        for g in demonstration_examples
-    ]
-
-    answer = await _demonstration_answer(
-        question=question,
-        texts=[cand for lab, cand in zip(support_labels, support_candidates) if lab],
-        demonstrations=demonstrations,
-        reasoning=reasoning,
-    )
-
-    if enumerate_answer:
-        answer = await quick_list(question, answer)
-    return PaperQaAnswer(
-        answer=answer,
-        support_candidates=support_candidates,
-        support_labels=support_labels,
-    )
-
-
-async def _demonstration_answer(
-    question: str,
-    texts: Sequence[str],
-    demonstrations: Sequence[Demonstration],
-    reasoning: bool,
-):
-    try:
-        if not reasoning:
-            return await demonstration_answer(
-                question=question, texts=texts, demonstrations=demonstrations
-            )
-        else:
-            return await demonstration_answer_with_reasoning(
-                question=question, texts=texts, demonstrations=demonstrations
-            )
-    except TooLongRequestError:
-        demonstrations = demonstrations[:-1]
-        if len(demonstrations) < 1:
-            raise
-        return await _demonstration_answer(
-            question=question,
-            texts=texts,
-            demonstrations=demonstrations,
-            reasoning=reasoning,
-        )
-
-
-async def cheating_few_shot_qa_baseline(
-    paper: Paper,
-    question: str,
-    gold_support: Sequence[str] | None,
-    enumerate_answer: bool,
-    gold_support_func: Callable[[str], Sequence[PaperQaGoldStandard]],
-    paper_division_func: Callable[[Paper], Sequence[str]] | None = None,
-    reasoning: bool = False,
-):
-    demonstration_examples = gold_support_func(paper.document_id)
-    if paper_division_func:
-        demonstration_examples = await map_async(
-            demonstration_examples,
-            partial(
-                convert_demonstration_example,
-                paper_division_func=paper_division_func,
-            ),
-        )
-    demonstration_examples = [ex for ex in demonstration_examples if ex.gold_support][
-        :3
-    ]
-    demonstrations = [
-        Demonstration(
-            question=g.question,
-            texts=g.gold_support,
-            answer=g.gold_answer
-            if isinstance(g.gold_answer, str)
-            else numbered_list(g.gold_answer).transform(),
-        )
-        for g in demonstration_examples
-    ]
-    assert gold_support
-    if paper_division_func:
-        gold_support = await identify_gs_str(paper_division_func(paper), gold_support)
-    assert gold_support  # somehow required here to satisfy mypy ???
-    answer = await _demonstration_answer(
-        question=question,
-        texts=gold_support,
-        demonstrations=demonstrations,
-        reasoning=reasoning,
-    )
-
-    if enumerate_answer:
-        answer = await quick_list(question, answer)
-    return PaperQaAnswer(
-        answer=answer,
-        support_candidates=gold_support,
-        support_labels=[True for _ in gold_support],
-    )
-
-
-async def eval_method(
-    method: PaperQaMethod,
-    question_and_answer_func: Callable[
-        [GoldStandard[ModelType]], Iterable[PaperQaGoldStandard]
-=======
 async def eval_paper_qa_method(
     method: PaperQaMethod[AnswerType_contra],
     gold_standard_type: Type[ParsedGoldStandardType],
     gold_standard_to_trials: Callable[
         [GoldStandard[ParsedGoldStandardType]],
         Iterable[PaperQaGoldStandard[AnswerType_contra]],
->>>>>>> 295248f5
     ],
     answer_eval_method: AnswerEvalMethod[AnswerType_contra],
     classification_eval_method: ClassificationEvalMethod,
@@ -362,37 +62,6 @@
     ) -> SequenceGenerationEvaluation[AnswerType_contra]:
         paper, qa_details = input_data
         answer = await method(paper, qa_details.question, qa_details.gold_support)
-<<<<<<< HEAD
-        if isinstance(answer.answer, str):
-            # assert isinstance(qa_details.gold_answer, str)
-            # correct = await quick_eval(
-            #     question=qa_details.question,
-            #     gold=qa_details.gold_answer,
-            #     generated=answer.answer,
-            # )
-            metrics = await eval_text_classification(
-                candidates=answer.support_candidates,
-                predictions=answer.support_labels,
-                ground_truth=qa_details.gold_support,
-            )
-            return SequenceGenerationEvaluation(
-                correct=True,  # correct,
-                detail="",
-                metrics=metrics,
-                generated_answer=answer.answer,
-                gold_answer=qa_details.gold_answer,
-            )
-        else:
-            assert not isinstance(qa_details.gold_answer, str)
-            evaluation = await eval_sequence_gen_task(
-                ground_truth=qa_details.gold_answer,
-                predictions=answer.answer,
-                support_candidates=answer.support_candidates,
-                support_labels=answer.support_labels,
-                ground_truth_support=qa_details.gold_support,
-            )
-            return evaluation
-=======
         correct, detail = await answer_eval_method(
             question=qa_details.question,
             ground_truth=qa_details.gold_answer,
@@ -416,7 +85,6 @@
                 if lab
             ],
         )
->>>>>>> 295248f5
 
     eval_data: list[tuple[Paper, PaperQaGoldStandard]] = []
     gold_supports: list[Sequence[str]] = []
