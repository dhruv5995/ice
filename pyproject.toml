--- conflicted
+++ resolved
@@ -6,8 +6,8 @@
 
 [tool.poetry.dependencies]
 python = "3.10.4"
+Faker = "^13.12.1"
 defopt = "^6.3.0"
-Faker = "^13.12.1"
 fastapi = "^0.85.0"
 httpx = "^0.23.0"
 merge-args = "^0.1.4"
@@ -19,8 +19,8 @@
 plotly = { version = "^5.9.0", optional = true }
 protobuf = { version = "^3.20.1", optional = true }
 pydantic = "^1.9.1"
+python-Levenshtein = "^0.12.2"
 python-dotenv = "^0.21.0"
-python-Levenshtein = "^0.12.2"
 questionary = "^1.10.0"
 rich = "^12.4.1"
 rouge-metric = "^1.0.1"
@@ -32,19 +32,10 @@
 thefuzz = "^0.19.0"
 torch = { url = "https://download.pytorch.org/whl/cu116/torch-1.12.0%2Bcu116-cp310-cp310-linux_x86_64.whl", optional = true }
 tqdm = "^4.64.0"
-<<<<<<< HEAD
-torch = { url = "https://download.pytorch.org/whl/cu116/torch-1.12.0%2Bcu116-cp310-cp310-linux_x86_64.whl", optional = true }
-merge-args = "^0.1.4"
-python-dotenv = "^0.21.0"
-uvicorn = "^0.18.3"
-websockets = "^10.3"
-=======
 transformers = "^4.19.2"
 ulid-py = "^1.1.0"
 uvicorn = "^0.18.3"
 websockets = "^10.3"
-
->>>>>>> 4e7ee57a
 
 [tool.poetry.dev-dependencies]
 autoflake = "^1.4"
